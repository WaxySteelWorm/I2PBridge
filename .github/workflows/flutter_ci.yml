--- conflicted
+++ resolved
@@ -5,28 +5,9 @@
     branches: [ main ]
 
 jobs:
-<<<<<<< HEAD
-  build-android:
-    runs-on: ubuntu-latest
-    steps:
-      - uses: actions/checkout@v4
-      - uses: subosito/flutter-action@v2
-        with:
-          flutter-version: '3.32.8'
-      - run: flutter pub get
-      - run: flutter build apk --debug
-=======
->>>>>>> 13d0f42b
-
   build-ios:
     runs-on: [self-hosted, macOS]
     steps:
       - uses: actions/checkout@v4
-<<<<<<< HEAD
-      - uses: subosito/flutter-action@v2
-        with:
-          flutter-version: '3.32.8'
-=======
->>>>>>> 13d0f42b
       - run: flutter pub get
       - run: flutter build ios --no-codesign