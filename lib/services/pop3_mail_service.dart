// lib/services/pop3_mail_service.dart
// Production mail service with end-to-end encryption

import 'dart:async';
import 'dart:convert';
import 'dart:io';
import 'dart:typed_data';
import 'dart:math';
import 'package:flutter/material.dart';
import 'package:http/http.dart' as http;
import 'package:http/io_client.dart';
import 'package:crypto/crypto.dart';
import 'package:pointycastle/export.dart';
import 'package:shared_preferences/shared_preferences.dart';
import 'debug_service.dart';
import 'auth_service.dart';


class EmailMessage {
  final String id;
  final String from;
  final String subject;
  final String date;
  String body;
  String? htmlBody;
  final int size;
  bool isRead;
  bool isPreloaded;
  bool isDeleted;
  final List<EmailAttachment> attachments;

  EmailMessage({
    required this.id,
    required this.from,
    required this.subject,
    required this.date,
    required this.body,
    this.htmlBody,
    required this.size,
    this.isRead = false,
    this.isPreloaded = false,
    this.isDeleted = false,
    this.attachments = const [],
  });
}

class EmailAttachment {
  final String? filename;
  final String contentType;
  final int size;
  final String? cid;

  EmailAttachment({
    this.filename,
    required this.contentType,
    required this.size,
    this.cid,
  });

  factory EmailAttachment.fromJson(Map<String, dynamic> json) {
    return EmailAttachment(
      filename: json['filename'],
      contentType: json['contentType'] ?? 'application/octet-stream',
      size: json['size'] ?? 0,
      cid: json['cid'],
    );
  }
}

class EncryptedCredentials {
  final String encryptedUser;
  final String encryptedPass;
  final String key;
  final String iv;

  EncryptedCredentials({
    required this.encryptedUser,
    required this.encryptedPass,
    required this.key,
    required this.iv,
  });

  Map<String, dynamic> toJson() {
    return {
      'user': encryptedUser,
      'pass': encryptedPass,
      'key': key,
      'iv': iv,
    };
  }
}

class Pop3MailService with ChangeNotifier {
  // Authentication service
  AuthService? _authService;
  
  // Encryption components
  late Uint8List _credentialKey;
  late Uint8List _credentialIV;
  EncryptedCredentials? _encryptedCredentials;

  bool _isConnected = false;
  bool _isLoading = false;
  bool _isSending = false;
  String? _username;

  List<EmailMessage> _messages = [];
  int _totalMessages = 0;
  String _statusMessage = '';
  String _lastError = '';

  // Server configuration
  static const String _serverBaseUrl = 'https://bridge.stormycloud.org';
  
  // SSL Pinning configuration - Updated to use certificate fingerprint
  static const String expectedCertFingerprint = 'AO5T/CbxDzIBFkUp6jLEcAk0+ZxeN06uaKyeIzIE+E0=';
  static const String appUserAgent = 'I2PBridge/1.0.0 (Mobile; Flutter)';
  late http.Client _httpClient;

  bool get isConnected => _isConnected;
  bool get isLoading => _isLoading;
  bool get isSending => _isSending;
  String? get username => _username;
  List<EmailMessage> get messages => _messages.where((m) => !m.isDeleted).toList();
  int get totalMessages => _totalMessages;
  String get statusMessage => _statusMessage;
  String get lastError => _lastError;

  Pop3MailService() {
    _initializeEncryption();
    _httpClient = _createPinnedHttpClient();
  }
  
  // Set the authentication service (called from UI)
  void setAuthService(AuthService authService) {
    _authService = authService;
  }
  
  // Get authenticated headers for HTTP requests
  Future<Map<String, String>> _getAuthenticatedHeaders() async {
    if (_authService != null) {
      await _authService!.ensureAuthenticated();
      return _authService!.getAuthHeaders();
    }
    
    // Fallback to legacy headers if AuthService not available
    return {
      'Content-Type': 'application/json',
      'Accept': 'application/json',
      'User-Agent': appUserAgent,
    };
  }

  // SECURITY IMPROVEMENT: Pin the certificate SHA-256 fingerprint
  String _getCertificateFingerprint(X509Certificate cert) {
    final certDer = cert.der;
    final fingerprint = sha256.convert(certDer);
    return base64.encode(fingerprint.bytes);
  }

  http.Client _createPinnedHttpClient() {
    final httpClient = HttpClient();
    httpClient.userAgent = appUserAgent;
    
    httpClient.badCertificateCallback = (X509Certificate cert, String host, int port) {
      if (host != 'bridge.stormycloud.org') {
        return false; // Only pin our specific domain
      }
      
      try {
        // SECURITY FIX: Use certificate fingerprint instead of raw DER
        final certificateFingerprint = _getCertificateFingerprint(cert);
        
        // Compare with expected certificate fingerprint
        return certificateFingerprint == expectedCertFingerprint;
      } catch (e) {
        DebugService.instance.logMail('Certificate validation error: $e');
        return false;
      }
    };
    
    return IOClient(httpClient);
  }

  void _initializeEncryption() {
    final secureRandom = _getSecureRandom();
    _credentialKey = secureRandom.nextBytes(32);
    _credentialIV = secureRandom.nextBytes(16);
  }

  SecureRandom _getSecureRandom() {
    final secureRandom = SecureRandom('Fortuna')
      ..seed(KeyParameter(
        Uint8List.fromList(
          List.generate(32, (_) => Random.secure().nextInt(256))
        )
      ));
    return secureRandom;
  }

  String _encryptString(String plaintext, Uint8List key, Uint8List iv) {
    try {
      final cipher = PaddedBlockCipher('AES/CBC/PKCS7');
      final params = PaddedBlockCipherParameters(
        ParametersWithIV(KeyParameter(key), iv),
        null
      );
      cipher.init(true, params);

      final plainBytes = utf8.encode(plaintext);
      final encrypted = cipher.process(Uint8List.fromList(plainBytes));
      return base64.encode(encrypted);
    } catch (e) {
      rethrow;
    }
  }

  String _decryptString(String encryptedData, Uint8List key, Uint8List iv) {
    try {
      final cipher = PaddedBlockCipher('AES/CBC/PKCS7');
      final params = PaddedBlockCipherParameters(
        ParametersWithIV(KeyParameter(key), iv),
        null
      );
      cipher.init(false, params);

      final encryptedBytes = base64.decode(encryptedData);
      final decrypted = cipher.process(encryptedBytes);
      return utf8.decode(decrypted);
    } catch (e) {
      rethrow;
    }
  }

  EncryptedCredentials _encryptCredentials(String username, String password) {
    final encryptedUser = _encryptString(username, _credentialKey, _credentialIV);
    final encryptedPass = _encryptString(password, _credentialKey, _credentialIV);

    return EncryptedCredentials(
      encryptedUser: encryptedUser,
      encryptedPass: encryptedPass,
      key: base64.encode(_credentialKey),
      iv: base64.encode(_credentialIV),
    );
  }

  Map<String, dynamic> _decryptMailContent(Map<String, dynamic> encryptedResponse) {
    try {
      if (!encryptedResponse.containsKey('encrypted') || 
          encryptedResponse['encrypted'] != true) {
        return encryptedResponse;
      }

      final encryptedData = encryptedResponse['data'];
      final key = base64.decode(encryptedResponse['key']);
      final iv = base64.decode(encryptedResponse['iv']);

      final decrypted = _decryptString(encryptedData, key, iv);
      return json.decode(decrypted);
    } catch (e) {
      rethrow;
    }
  }

  void _updateStatus(String message) {
    _statusMessage = message;
    notifyListeners();
  }

  Future<bool> connect(String username, String password) async {
    try {
      DebugService.instance.logMail('Attempting to connect with username: $username');
      _isLoading = true;
      _username = username;
      _lastError = '';

      _encryptedCredentials = _encryptCredentials(username, password);

<<<<<<< HEAD
      final headers = await _getAuthenticatedHeaders();
      final response = await _httpClient.post(
        Uri.parse('$_serverBaseUrl/api/v1/mail/headers'),
        headers: headers,
=======
      final auth = await AuthService.instance.authHeader();
      final response = await _httpClient.post(
        Uri.parse('$_serverBaseUrl/api/v1/mail/headers'),
        headers: {
          'Content-Type': 'application/json',
          'Accept': 'application/json',
          'User-Agent': appUserAgent,
          ...auth,
        },
>>>>>>> dd5ecc74
        body: json.encode({
          'credentials': _encryptedCredentials!.toJson(),
          'start': 1,
          'count': 1,
        }),
      ).timeout(const Duration(seconds: 30));

      if (response.statusCode == 200) {
        final encryptedData = json.decode(response.body);
        final data = _decryptMailContent(encryptedData);

        _isConnected = true;
        _updateStatus('Loading messages...');
        notifyListeners();

        await _updateMessageList();

        _isLoading = false;
        _updateStatus('');
        return true;
      } else {
        if (response.statusCode == 400) {
          _lastError = 'Invalid username or password';
        } else if (response.statusCode == 500) {
          _lastError = 'Authentication failed - check credentials';
        } else {
          _lastError = 'Connection failed: ${response.statusCode}';
        }
      }
    } catch (e) {
      if (e.toString().contains('TimeoutException')) {
        _lastError = 'Connection timeout - please try again';
      } else {
        _lastError = 'Connection failed';
      }
    }

    _isLoading = false;
    _isConnected = false;
    _updateStatus('');
    notifyListeners();
    return false;
  }

  Future<void> _updateMessageList() async {
    if (!_isConnected || _encryptedCredentials == null) return;

    _isLoading = true;
    notifyListeners();

    try {
<<<<<<< HEAD
      final headers = await _getAuthenticatedHeaders();
      final response = await _httpClient.post(
        Uri.parse('$_serverBaseUrl/api/v1/mail/headers'),
        headers: headers,
=======
      final auth = await AuthService.instance.authHeader();
      final response = await _httpClient.post(
        Uri.parse('$_serverBaseUrl/api/v1/mail/headers'),
        headers: {
          'Content-Type': 'application/json',
          'Accept': 'application/json',
          'User-Agent': appUserAgent,
          ...auth,
        },
>>>>>>> dd5ecc74
        body: json.encode({
          'credentials': _encryptedCredentials!.toJson(),
          'start': 1,
          'count': 50,
        }),
      ).timeout(const Duration(seconds: 45));

      if (response.statusCode == 200) {
        final encryptedData = json.decode(response.body);
        final data = _decryptMailContent(encryptedData);

        _messages.clear();
        _totalMessages = data['messageCount'] ?? 0;

        if (data['messages'] != null) {
          for (final messageData in data['messages']) {
            final emailMessage = EmailMessage(
              id: messageData['number'].toString(),
              from: messageData['from'] ?? 'Unknown',
              subject: messageData['subject'] ?? '(No Subject)',
              date: _formatServerDate(messageData['date']),
              body: '',
              size: 0,
              isRead: false,
              isPreloaded: false,
            );

            _messages.add(emailMessage);
          }
        }

        _isLoading = false;
        _updateStatus('');
        notifyListeners();

        _prefetchRecentMessages();

      } else {
        throw Exception('Server error: ${response.statusCode}');
      }

    } catch (e) {
      _isLoading = false;

      if (e.toString().contains('TimeoutException')) {
        _lastError = 'Loading messages timed out. I2P network is slow - please try again.';
        _updateStatus('Timeout - please try refreshing');
      } else {
        _lastError = 'Failed to load messages';
        _updateStatus('Error loading messages');
      }

      notifyListeners();

      Future.delayed(const Duration(seconds: 5), () {
        _updateStatus('');
        notifyListeners();
      });
    }
  }

Future<void> _prefetchRecentMessages() async {
  if (_messages.isEmpty) return;

  // Load user preference for prefetch count
  final prefs = await SharedPreferences.getInstance();
  final int prefetchCount = prefs.getInt('prefetch_count') ?? 5; // Default to 5

  final messagesToPrefetch = _messages.take(prefetchCount).toList();

  for (final message in messagesToPrefetch) {
    if (!_isConnected) break;
    if (message.isPreloaded) continue;

    try {
      final fullMessage = await _fetchEncryptedMessageSilently(message.id);

      if (fullMessage != null) {
        message.body = fullMessage.body;
        message.htmlBody = fullMessage.htmlBody;
        message.isPreloaded = true;
      }

      await Future.delayed(const Duration(milliseconds: 1500));
    } catch (e) {
      // Continue with next message
    }
  }
}

  Future<EmailMessage?> _fetchEncryptedMessageSilently(String messageId) async {
    if (!_isConnected || _encryptedCredentials == null) return null;

    try {
<<<<<<< HEAD
      final headers = await _getAuthenticatedHeaders();
      final response = await _httpClient.post(
        Uri.parse('$_serverBaseUrl/api/v1/mail/parsed'),
        headers: headers,
=======
      final auth = await AuthService.instance.authHeader();
      final response = await _httpClient.post(
        Uri.parse('$_serverBaseUrl/api/v1/mail/parsed'),
        headers: {
          'Content-Type': 'application/json',
          'Accept': 'application/json',
          'User-Agent': appUserAgent,
          ...auth,
        },
>>>>>>> dd5ecc74
        body: json.encode({
          'credentials': _encryptedCredentials!.toJson(),
          'msg': int.parse(messageId),
        }),
      ).timeout(const Duration(seconds: 15));

      if (response.statusCode == 200) {
        final encryptedData = json.decode(response.body);
        final data = _decryptMailContent(encryptedData);

        final List<EmailAttachment> attachments = [];
        if (data['attachments'] != null) {
          for (final attachmentData in data['attachments']) {
            attachments.add(EmailAttachment.fromJson(attachmentData));
          }
        }

        return EmailMessage(
          id: messageId,
          from: data['from']?.toString() ?? 'Unknown',
          subject: data['subject']?.toString() ?? '(No Subject)',
          date: _formatServerDate(data['date']),
          body: data['text']?.toString() ?? '(No content)',
          htmlBody: _safeGetString(data['html']),
          size: (data['text']?.toString().length ?? 0) + (_safeGetString(data['html'])?.length ?? 0),
          isRead: true,
          isPreloaded: true,
          attachments: attachments,
        );
      }
    } catch (e) {
      return null;
    }
    return null;
  }

  String? _safeGetString(dynamic value) {
    if (value == null || value == false) return null;
    if (value is String && value.isNotEmpty) return value;
    return null;
  }

  String _formatServerDate(dynamic dateData) {
    if (dateData == null) return 'Unknown date';

    try {
      final DateTime date = DateTime.parse(dateData.toString());
      return '${date.day}/${date.month}/${date.year} ${date.hour}:${date.minute.toString().padLeft(2, '0')}';
    } catch (e) {
      return dateData.toString();
    }
  }

  Future<EmailMessage?> getMessage(String messageId) async {
    if (!_isConnected || _encryptedCredentials == null) {
      return null;
    }

    final existingMessage = _messages.firstWhere(
      (msg) => msg.id == messageId,
      orElse: () => EmailMessage(
        id: '', 
        from: '', 
        subject: '', 
        date: '', 
        body: '', 
        size: 0,
      ),
    );

    if (existingMessage.id.isNotEmpty && existingMessage.isPreloaded && existingMessage.body.isNotEmpty) {
      return existingMessage;
    }

    _updateStatus('Loading message...');

    try {
<<<<<<< HEAD
      final headers = await _getAuthenticatedHeaders();
      final response = await _httpClient.post(
        Uri.parse('$_serverBaseUrl/api/v1/mail/parsed'),
        headers: headers,
=======
      final auth = await AuthService.instance.authHeader();
      final response = await _httpClient.post(
        Uri.parse('$_serverBaseUrl/api/v1/mail/parsed'),
        headers: {
          'Content-Type': 'application/json',
          'Accept': 'application/json',
          'User-Agent': appUserAgent,
          ...auth,
        },
>>>>>>> dd5ecc74
        body: json.encode({
          'credentials': _encryptedCredentials!.toJson(),
          'msg': int.parse(messageId),
        }),
      ).timeout(const Duration(seconds: 30));

      if (response.statusCode == 200) {
        final encryptedData = json.decode(response.body);
        final data = _decryptMailContent(encryptedData);

        final List<EmailAttachment> attachments = [];
        if (data['attachments'] != null) {
          for (final attachmentData in data['attachments']) {
            attachments.add(EmailAttachment.fromJson(attachmentData));
          }
        }

        final emailMessage = EmailMessage(
          id: messageId,
          from: data['from']?.toString() ?? 'Unknown',
          subject: data['subject']?.toString() ?? '(No Subject)',
          date: _formatServerDate(data['date']),
          body: data['text']?.toString() ?? '(No content)',
          htmlBody: _safeGetString(data['html']),
          size: (data['text']?.toString().length ?? 0) + (_safeGetString(data['html'])?.length ?? 0),
          isRead: true,
          isPreloaded: true,
          attachments: attachments,
        );

        final existingIndex = _messages.indexWhere((msg) => msg.id == messageId);
        if (existingIndex != -1) {
          _messages[existingIndex].body = emailMessage.body;
          _messages[existingIndex].htmlBody = emailMessage.htmlBody;
          _messages[existingIndex].isPreloaded = true;
          _messages[existingIndex].isRead = true;
        }

        _updateStatus('');
        return emailMessage;
      } else {
        _updateStatus('');
        return null;
      }
    } catch (e) {
      _updateStatus('');
      return null;
    }
  }

  Future<bool> deleteMessage(String messageId) async {
    if (!_isConnected || _encryptedCredentials == null) {
      return false;
    }

    try {
      final response = await _httpClient.delete(
        Uri.parse('$_serverBaseUrl/api/v1/mail/$messageId'),
        headers: {
          'Content-Type': 'application/json',
          'Accept': 'application/json',
          'User-Agent': appUserAgent,
        },
        body: json.encode({
          'credentials': _encryptedCredentials!.toJson(),
        }),
      ).timeout(const Duration(seconds: 30));

      if (response.statusCode == 200) {
        final data = json.decode(response.body);
        if (data['success'] == true) {
          _messages.removeWhere((msg) => msg.id == messageId);
          notifyListeners();
          return true;
        }
      }

      return false;
    } catch (e) {
      return false;
    }
  }

  Future<bool> sendEmail({
    required String to,
    required String subject,
    required String body,
  }) async {
    if (_encryptedCredentials == null) {
      return false;
    }

    _isSending = true;
    _updateStatus('Sending securely...');
    notifyListeners();

    try {
      final emailKey = _getSecureRandom().nextBytes(32);
      final emailIV = _getSecureRandom().nextBytes(16);

      final emailData = {
        'to': to,
        'subject': subject,
        'body': body,
        'timestamp': DateTime.now().toIso8601String(),
      };

      final encryptedEmailData = {
        'encrypted': true,
        'data': _encryptString(json.encode(emailData), emailKey, emailIV),
        'key': base64.encode(emailKey),
        'iv': base64.encode(emailIV),
      };

<<<<<<< HEAD
      final headers = await _getAuthenticatedHeaders();
      final response = await _httpClient.post(
        Uri.parse('$_serverBaseUrl/api/v1/mail/send'),
        headers: headers,
=======
      final auth = await AuthService.instance.authHeader();
      final response = await _httpClient.post(
        Uri.parse('$_serverBaseUrl/api/v1/mail/send'),
        headers: {
          'Content-Type': 'application/json',
          'Accept': 'application/json',
          'User-Agent': appUserAgent,
          ...auth,
        },
>>>>>>> dd5ecc74
        body: json.encode({
          'credentials': _encryptedCredentials!.toJson(),
          'emailData': encryptedEmailData,
        }),
      ).timeout(const Duration(seconds: 60));

      if (response.statusCode == 200) {
        final encryptedResponse = json.decode(response.body);
        final result = _decryptMailContent(encryptedResponse);

        if (result['success'] == true) {
          _isSending = false;
          _updateStatus('Message sent!');

          Future.delayed(const Duration(seconds: 2), () {
            _updateStatus('');
            notifyListeners();
          });

          return true;
        }
      }

      throw Exception('Server error: ${response.statusCode}');

    } catch (e) {
      _isSending = false;
      _lastError = 'Failed to send message';
      _updateStatus('');

      notifyListeners();
      return false;
    }
  }

  String formatReplyBody(EmailMessage originalMessage) {
    final date = originalMessage.date;
    final from = originalMessage.from;
    final body = originalMessage.body;

    final quotedBody = body.split('\n').map((line) => '> $line').join('\n');
    return '\n\nOn $date, $from wrote:\n$quotedBody';
  }

  String getReplySubject(String originalSubject) {
    if (originalSubject.startsWith('Re:')) {
      return originalSubject;
    }
    return 'Re: $originalSubject';
  }

  Future<void> refresh() async {
    await _updateMessageList();
  }

  void disconnect() {
    _isConnected = false;
    _isSending = false;
    _username = null;
    _encryptedCredentials = null;
    _messages.clear();
    _totalMessages = 0;
    _statusMessage = '';
    _lastError = '';

    // Explicitly nullify the encryption fields
    _credentialKey = Uint8List(0);
    _credentialIV = Uint8List(0);

    // Reinitialize encryption fields
    _initializeEncryption();
    notifyListeners();
  }

  @override
  void dispose() {
    _httpClient.close();
    disconnect();
    super.dispose();
  }
}<|MERGE_RESOLUTION|>--- conflicted
+++ resolved
@@ -276,22 +276,11 @@
 
       _encryptedCredentials = _encryptCredentials(username, password);
 
-<<<<<<< HEAD
       final headers = await _getAuthenticatedHeaders();
       final response = await _httpClient.post(
         Uri.parse('$_serverBaseUrl/api/v1/mail/headers'),
         headers: headers,
-=======
-      final auth = await AuthService.instance.authHeader();
-      final response = await _httpClient.post(
-        Uri.parse('$_serverBaseUrl/api/v1/mail/headers'),
-        headers: {
-          'Content-Type': 'application/json',
-          'Accept': 'application/json',
-          'User-Agent': appUserAgent,
-          ...auth,
-        },
->>>>>>> dd5ecc74
+
         body: json.encode({
           'credentials': _encryptedCredentials!.toJson(),
           'start': 1,
@@ -343,22 +332,11 @@
     notifyListeners();
 
     try {
-<<<<<<< HEAD
       final headers = await _getAuthenticatedHeaders();
       final response = await _httpClient.post(
         Uri.parse('$_serverBaseUrl/api/v1/mail/headers'),
         headers: headers,
-=======
-      final auth = await AuthService.instance.authHeader();
-      final response = await _httpClient.post(
-        Uri.parse('$_serverBaseUrl/api/v1/mail/headers'),
-        headers: {
-          'Content-Type': 'application/json',
-          'Accept': 'application/json',
-          'User-Agent': appUserAgent,
-          ...auth,
-        },
->>>>>>> dd5ecc74
+
         body: json.encode({
           'credentials': _encryptedCredentials!.toJson(),
           'start': 1,
@@ -453,22 +431,11 @@
     if (!_isConnected || _encryptedCredentials == null) return null;
 
     try {
-<<<<<<< HEAD
       final headers = await _getAuthenticatedHeaders();
       final response = await _httpClient.post(
         Uri.parse('$_serverBaseUrl/api/v1/mail/parsed'),
         headers: headers,
-=======
-      final auth = await AuthService.instance.authHeader();
-      final response = await _httpClient.post(
-        Uri.parse('$_serverBaseUrl/api/v1/mail/parsed'),
-        headers: {
-          'Content-Type': 'application/json',
-          'Accept': 'application/json',
-          'User-Agent': appUserAgent,
-          ...auth,
-        },
->>>>>>> dd5ecc74
+
         body: json.encode({
           'credentials': _encryptedCredentials!.toJson(),
           'msg': int.parse(messageId),
@@ -546,22 +513,11 @@
     _updateStatus('Loading message...');
 
     try {
-<<<<<<< HEAD
       final headers = await _getAuthenticatedHeaders();
       final response = await _httpClient.post(
         Uri.parse('$_serverBaseUrl/api/v1/mail/parsed'),
         headers: headers,
-=======
-      final auth = await AuthService.instance.authHeader();
-      final response = await _httpClient.post(
-        Uri.parse('$_serverBaseUrl/api/v1/mail/parsed'),
-        headers: {
-          'Content-Type': 'application/json',
-          'Accept': 'application/json',
-          'User-Agent': appUserAgent,
-          ...auth,
-        },
->>>>>>> dd5ecc74
+
         body: json.encode({
           'credentials': _encryptedCredentials!.toJson(),
           'msg': int.parse(messageId),
@@ -676,22 +632,11 @@
         'iv': base64.encode(emailIV),
       };
 
-<<<<<<< HEAD
       final headers = await _getAuthenticatedHeaders();
       final response = await _httpClient.post(
         Uri.parse('$_serverBaseUrl/api/v1/mail/send'),
         headers: headers,
-=======
-      final auth = await AuthService.instance.authHeader();
-      final response = await _httpClient.post(
-        Uri.parse('$_serverBaseUrl/api/v1/mail/send'),
-        headers: {
-          'Content-Type': 'application/json',
-          'Accept': 'application/json',
-          'User-Agent': appUserAgent,
-          ...auth,
-        },
->>>>>>> dd5ecc74
+
         body: json.encode({
           'credentials': _encryptedCredentials!.toJson(),
           'emailData': encryptedEmailData,
