// lib/pages/enhanced_browser_page.dart
import 'dart:convert';
import 'package:flutter/material.dart';
import 'package:flutter_inappwebview/flutter_inappwebview.dart';
import 'package:http/http.dart' as http;
import 'package:provider/provider.dart';
import '../data/popular_sites.dart';
import '../services/encryption_service.dart';
import '../services/debug_service.dart';
import '../services/auth_service.dart';

class EnhancedBrowserPage extends StatefulWidget {
  final String? initialUrl;
  final String? sessionCookie;
  
  const EnhancedBrowserPage({this.initialUrl, this.sessionCookie, super.key});
  
  @override
  State<EnhancedBrowserPage> createState() => _EnhancedBrowserPageState();
}

class _EnhancedBrowserPageState extends State<EnhancedBrowserPage> with TickerProviderStateMixin {
  final TextEditingController _urlController = TextEditingController();
  final TextEditingController _searchController = TextEditingController();
  final EncryptionService _encryption = EncryptionService();
  
  InAppWebViewController? _webViewController;
  bool _isLoading = false;
  double _progress = 0;
  String _currentUrl = '';
  String _currentBaseUrl = '';
  String _lastLoadedUrl = ''; // Track last successfully loaded URL to prevent duplicates
  bool _encryptionEnabled = true;
  late AnimationController _lockAnimationController;
  late Animation<double> _lockAnimation;
  
  final List<String> _history = [];
  int _historyIndex = -1;
  bool _encryptionEnabled = true;
  
  late AnimationController _lockAnimationController;
  late Animation<double> _lockAnimation;
  
  static const String appUserAgent = 'I2PBridge/1.0.0 (Mobile; Flutter)';
  final http.Client _httpClient = http.Client();
  http.Client? _currentRequestClient;
  
  bool get _canGoBack => _webViewController != null && _historyIndex > 0;
  bool get _canGoForward => _webViewController != null && _historyIndex < _history.length - 1;

  @override
  void initState() {
    super.initState();
    _encryption.initialize();
    
<<<<<<< HEAD
    // Initialize animation controller
=======
>>>>>>> 948990eb
    _lockAnimationController = AnimationController(
      duration: const Duration(milliseconds: 300),
      vsync: this,
    );
<<<<<<< HEAD
    _lockAnimation = Tween<double>(begin: 0.0, end: 1.0).animate(
      CurvedAnimation(parent: _lockAnimationController, curve: Curves.easeInOut),
    );
    
    // Start with encryption enabled animation
    if (_encryptionEnabled) {
      _lockAnimationController.forward();
    }
=======
    _lockAnimation = CurvedAnimation(
      parent: _lockAnimationController,
      curve: Curves.easeInOut,
    );
>>>>>>> 948990eb
    
    if (widget.initialUrl != null) {
      WidgetsBinding.instance.addPostFrameCallback((_) => _loadPage(widget.initialUrl!));
    }
  }

  @override
  void dispose() {
    _httpClient.close();
    _lockAnimationController.dispose();
<<<<<<< HEAD
=======
    _searchController.dispose();
>>>>>>> 948990eb
    super.dispose();
  }
  
  /// Get authenticated headers for HTTP requests
  Future<Map<String, String>> _getAuthenticatedHeaders({Map<String, String>? additionalHeaders}) async {
    try {
      final authService = Provider.of<AuthService>(context, listen: false);
      await authService.ensureAuthenticated();
      
      final headers = Map<String, String>.from(authService.getAuthHeaders());
      
      // Add browser-specific headers
      headers.addAll({
        'Accept': 'text/html,application/xhtml+xml,application/xml;q=0.9,*/*;q=0.8',
        'Accept-Language': 'en-US,en;q=0.5',
        'Accept-Encoding': 'gzip, deflate',
        'Connection': 'keep-alive',
      });
      
      // Add any additional headers
      if (additionalHeaders != null) {
        headers.addAll(additionalHeaders);
      }
      
      return headers;
    } catch (e) {
      DebugService.instance.logBrowser('Browser authentication failed: $e');
      
      // Fallback to basic headers (will fail on server, but prevents crash)
      final headers = <String, String>{
        'User-Agent': appUserAgent,
        'Accept': 'text/html,application/xhtml+xml,application/xml;q=0.9,*/*;q=0.8',
        'Accept-Language': 'en-US,en;q=0.5',
        'Accept-Encoding': 'gzip, deflate',
        'Connection': 'keep-alive',
      };
      
      if (additionalHeaders != null) {
        headers.addAll(additionalHeaders);
      }
      
      return headers;
    }
  }

  void _log(String message) {
    DebugService.instance.logBrowser(message);
  }

  WebUri? _getBaseUrlForPage(String fullUrl) {
    // Extract base URL (protocol + domain) from full URL and convert to WebUri
    try {
      final uri = Uri.parse(fullUrl);
      final baseUrlString = '${uri.scheme}://${uri.host}${uri.port != 80 && uri.port != 443 && uri.port > 0 ? ':${uri.port}' : ''}';
      return WebUri(baseUrlString);
    } catch (e) {
      _log('Error parsing baseUrl from $fullUrl: $e');
      // Fallback: extract everything before the path
      try {
        if (fullUrl.contains('://')) {
          final parts = fullUrl.split('/');
          if (parts.length >= 3) {
            final fallbackUrl = '${parts[0]}//${parts[2]}';
            return WebUri(fallbackUrl);
          }
        }
        // Last resort - try to use the full URL
        return WebUri(fullUrl);
      } catch (fallbackError) {
        _log('Fallback baseUrl parsing also failed: $fallbackError');
        return null; // Return null if all parsing attempts fail
      }
    }
  }



  Future<void> _goBack() async {
    if (_webViewController != null) {
      if (await _webViewController!.canGoBack()) {
        await _webViewController!.goBack();
      } else if (_historyIndex > 0) {
        setState(() => _historyIndex--);
        await _loadPage(_history[_historyIndex], fromHistory: true);
      }
    }
  }

  Future<void> _goForward() async {
    if (_webViewController != null) {
      if (await _webViewController!.canGoForward()) {
        await _webViewController!.goForward();
      } else if (_historyIndex < _history.length - 1) {
        setState(() => _historyIndex++);
        await _loadPage(_history[_historyIndex], fromHistory: true);
      }
    }
  }

  Future<void> _refresh() async {
    if (_webViewController != null) {
      await _webViewController!.reload();
    } else if (_history.isNotEmpty) {
      await _loadPage(_history[_historyIndex], fromHistory: true, forceRefresh: true);
    }
  }

  void _stop() {
    if (_isLoading) {
      _log('Stopping current request');
      
      // Cancel HTTP request if in progress
      if (_currentRequestClient != null) {
        _currentRequestClient!.close();
        _currentRequestClient = null;
      }
      
      // Stop WebView loading
      if (_webViewController != null) {
        _webViewController!.stopLoading();
      }
      
      setState(() {
        _isLoading = false;
        _progress = 0.0;
      });
    }
  }

  Future<void> _loadPage(String url, {bool fromHistory = false, bool forceRefresh = false}) async {
    _log('🌍 _loadPage CALLED with: $url (fromHistory: $fromHistory, forceRefresh: $forceRefresh)');
    
    if (url.trim().isEmpty) {
      _log('❌ _loadPage: Empty URL provided, returning');
      return;
    }
    
    // Convert query text into search URL if needed
    String fullUrl = _normalizeInputToUrl(url.trim());
    String cleanUrl = fullUrl.replaceFirst(RegExp(r'^https?://'), '');
    
    // Check if we're already loading this exact URL to prevent duplicate loads
    if (!forceRefresh && _isLoading && (fullUrl == _currentBaseUrl || fullUrl == _lastLoadedUrl)) {
      _log('⏭️ Already loading or loaded this URL, skipping duplicate load');
      return;
    }
    
    // Check if this is the same URL we just loaded (prevent infinite loops)
    if (!forceRefresh && fullUrl == _lastLoadedUrl && !_isLoading) {
      _log('⏭️ This URL was just loaded successfully, skipping duplicate');
      return;
    }
    
    _log('🌍 _loadPage START: $fullUrl');
    _log('   - Original input: $url');
    _log('   - From history: $fromHistory');
    _log('   - Force refresh: $forceRefresh');
    _log('   - Full URL: $fullUrl');
    _log('   - Clean URL: $cleanUrl');
    _log('   - Current loading state: $_isLoading');
    _log('   - Last loaded URL: $_lastLoadedUrl');
    DebugService.instance.logBrowser('Loading: $fullUrl');
    
    setState(() {
      _isLoading = true;
      _currentUrl = cleanUrl;
      _currentBaseUrl = fullUrl;
      _urlController.text = cleanUrl;
      _progress = 0.0;
    });

    if (!fromHistory) {
      if (_historyIndex < _history.length - 1) {
        _history.removeRange(_historyIndex + 1, _history.length);
      }
      _history.add(cleanUrl);
      _historyIndex = _history.length - 1;
    }

    try {
      setState(() => _progress = 0.3);
      
      final content = await _fetchFromBridge(fullUrl);
      
      setState(() => _progress = 0.7);
      
      if (content.trim().isEmpty) {
        throw Exception('Empty response from server');
      }
      
      final enhancedHtml = _enhanceHtmlForMobile(content, fullUrl);
      
      setState(() => _progress = 0.9);
      
      if (_webViewController != null) {
        // Set proper baseUrl so relative links work correctly
        final baseUrl = _getBaseUrlForPage(fullUrl);
        _log('Loading data with baseUrl: $baseUrl');
        
        await _webViewController!.loadData(
          data: enhancedHtml,
          mimeType: "text/html",
          encoding: "utf8",
          baseUrl: baseUrl,
        );
        
        // Mark this URL as successfully loaded to prevent duplicate loads
        _lastLoadedUrl = fullUrl;
        
        // Update the URL in the address bar
        _urlController.text = cleanUrl;
      }
      
      setState(() => _progress = 1.0);
      _log('Page loaded successfully: $cleanUrl');
      
    } catch (e) {
      _log('Error loading page: $e');
      _log('ERROR in _loadPage: $e');
      _log('Stack trace: ${StackTrace.current}');
      
      final errorHtml = _createErrorPage('Failed to load $cleanUrl: ${e.toString()}');
      if (_webViewController != null) {
        await _webViewController!.loadData(data: errorHtml, mimeType: "text/html");
      }
    } finally {
      await Future.delayed(const Duration(milliseconds: 300));
      setState(() {
        _isLoading = false;
        _progress = 1.0;
      });
    }
  }

  // Determine whether input should be treated as a search and map to shinobi.i2p
  String _normalizeInputToUrl(String input) {
    final txt = input.trim();
    if (txt.isEmpty) return 'http://';

    bool looksLikeUrl = RegExp(r'^(https?://)').hasMatch(txt) ||
        // has a dot in first token or a known tld like .i2p
        RegExp(r'^[^\s/]+\.[^\s]+').hasMatch(txt) ||
        txt.startsWith('localhost') || txt.startsWith('127.0.0.1');

    // If it contains whitespace or no dot and not starting with a scheme, treat as search
    final containsSpace = txt.contains(RegExp(r'\s'));
    final isLikelySearch = !looksLikeUrl || containsSpace;

    if (isLikelySearch) {
      final q = Uri.encodeQueryComponent(txt);
      final searchUrl = 'http://shinobi.i2p/search?query=$q';
      _log('🔎 Treating input as search; redirecting to $searchUrl');
      return searchUrl;
    }

    // Ensure scheme
    return txt.startsWith('http') ? txt : 'http://$txt';
  }

  void _performSearch(String query) {
    final q = query.trim();
    if (q.isEmpty) return;
    final url = 'http://shinobi.i2p/search?query=${Uri.encodeQueryComponent(q)}';
    _loadPage(url);
  }

  String _cleanupAndReturn(String content) {
    // Clean up the request client
    _currentRequestClient?.close();
    _currentRequestClient = null;
    return content;
  }

  Future<String> _fetchFromBridge(String fullUrl) async {
    const maxRetries = 2;
    
    // Clean up any existing client first
    _currentRequestClient?.close();
    
    // Create a new client for this request that can be cancelled
    _currentRequestClient = http.Client();
    _log('🔧 Created new HTTP client for request: $fullUrl');
    
    for (int attempt = 0; attempt <= maxRetries; attempt++) {
      try {
        _log('🌉 Fetching from bridge (attempt ${attempt + 1}): $fullUrl');
        DebugService.instance.logHttp('Bridge request attempt ${attempt + 1}: $fullUrl');
        
        _log('Making encrypted request to bridge for: $fullUrl');
        
        if (_encryptionEnabled) {
          final sessionToken = _encryption.generateChannelId();
          final encryptedUrl = _encryption.encryptUrl(fullUrl);
          
          final headers = {
            'Content-Type': 'application/x-www-form-urlencoded',
            'X-Session-Token': sessionToken,
            'X-Privacy-Mode': 'enabled',
            'User-Agent': appUserAgent,
            'Accept': 'text/html,application/xhtml+xml,application/xml;q=0.9,*/*;q=0.8',
            'Accept-Language': 'en-US,en;q=0.5',
            'Accept-Encoding': 'gzip, deflate',
            'Connection': 'keep-alive',
            if (widget.sessionCookie != null) 'Cookie': widget.sessionCookie!,
          };

          final authService = Provider.of<AuthService>(context, listen: false);
          await authService.ensureAuthenticated();
<<<<<<< HEAD
          final auth = authService.getAuthHeaders();
          headers.addAll(auth);
=======
          headers.addAll(authService.getAuthHeaders());
          // Ensure we POST form-encoded, do not let auth headers override this
          headers['Content-Type'] = 'application/x-www-form-urlencoded';
>>>>>>> 948990eb
          
          // Server expects 'data' field when encrypted
          final body = 'data=${Uri.encodeComponent(encryptedUrl)}&encrypted=true';
          
          DebugService.instance.logHttp('POST https://bridge.stormycloud.org/api/v1/browse - Encrypted request for: $fullUrl');
          final response = await _currentRequestClient!.post(
            Uri.parse('https://bridge.stormycloud.org/api/v1/browse'),
            headers: headers,
            body: body,
          ).timeout(const Duration(seconds: 45));
          DebugService.instance.logHttp('Response: ${response.statusCode} (${response.body.length} bytes)');
          
          _log('Bridge response: ${response.statusCode}');
          
          if (response.statusCode == 200) {
            if (response.body.trim().isEmpty) {
              throw Exception('Empty response from server');
            }
            
            try {
              final jsonResponse = jsonDecode(response.body);
              final content = jsonResponse['content'] ?? jsonResponse['data'] ?? response.body;
              if (content.toString().trim().isEmpty) {
                throw Exception('No content in response');
              }
              return _cleanupAndReturn(content.toString());
            } catch (jsonError) {
              return _cleanupAndReturn(response.body);
            }
          } else {
            throw Exception('Server returned ${response.statusCode}: ${response.reasonPhrase}');
          }
        } else {
          final Uri browseUrl = Uri.parse('https://bridge.stormycloud.org/api/v1/browse?url=${Uri.encodeComponent(fullUrl)}');
          final headers = {
            'User-Agent': appUserAgent,
            'Accept': 'text/html,application/xhtml+xml,application/xml;q=0.9,*/*;q=0.8',
            'Accept-Language': 'en-US,en;q=0.5',
            'Accept-Encoding': 'gzip, deflate',
            'Connection': 'keep-alive',
          };
          final authService = Provider.of<AuthService>(context, listen: false);
          await authService.ensureAuthenticated();
<<<<<<< HEAD
          final auth = authService.getAuthHeaders();
          headers.addAll(auth);
=======
          headers.addAll(authService.getAuthHeaders());
>>>>>>> 948990eb
          if (widget.sessionCookie != null) headers['Cookie'] = widget.sessionCookie!;
          
          DebugService.instance.logHttp('GET $browseUrl - Direct request');
          final response = await _currentRequestClient!.get(browseUrl, headers: headers).timeout(const Duration(seconds: 45));
          DebugService.instance.logHttp('Response: ${response.statusCode} (${response.body.length} bytes)');
          
<<<<<<< HEAD
          _log('Bridge response: ${response.statusCode}');
          
          if (response.statusCode == 200) {
            if (response.body.trim().isEmpty) {
              throw Exception('Empty response from server');
            }
            
            try {
              final jsonResponse = jsonDecode(response.body);
              final content = jsonResponse['content'] ?? jsonResponse['data'] ?? response.body;
              if (content.toString().trim().isEmpty) {
                throw Exception('No content in response');
              }
              return _cleanupAndReturn(content.toString());
            } catch (jsonError) {
              return _cleanupAndReturn(response.body);
            }
=======
          _log('Bridge response: ${response.statusCode}');          
          if (response.statusCode == 200) {
            try {
              final jsonResponse = jsonDecode(response.body);
              final content = jsonResponse['content'] ?? jsonResponse['data'] ?? response.body;
              if (content.toString().trim().isEmpty) {
                throw Exception('No content in response');
              }
              return _cleanupAndReturn(content.toString());
            } catch (jsonError) {
              return _cleanupAndReturn(response.body);
            }
>>>>>>> 948990eb
          } else {
            throw Exception('Server returned ${response.statusCode}: ${response.reasonPhrase}');
          }
        }
      } catch (e) {
        _log('❌ Bridge fetch error (attempt ${attempt + 1}): $e');
        DebugService.instance.logBrowser('Bridge error attempt ${attempt + 1}: $e');
        _log('Bridge fetch error: $e');
        _log('Error type: ${e.runtimeType}');
        
        if (attempt == maxRetries) {
          _log('Max retries reached, rethrowing error');
          rethrow;
        }
        await Future.delayed(Duration(seconds: attempt + 1));
      }
    }
    
    // Clean up the request client
    _currentRequestClient?.close();
    _currentRequestClient = null;
    
    throw Exception('Failed after $maxRetries retries');
  }

  String _enhanceHtmlForMobile(String html, String baseUrl) {
    _log('Enhancing HTML for mobile (simple mode)');
    
    // Fix relative links SAFELY - no complex URI parsing
    html = _fixLinksSimple(html, baseUrl);
    
    // Add mobile CSS
    
    final mobileCSS = '''
    <meta name="viewport" content="width=device-width, initial-scale=1.0, maximum-scale=5.0, user-scalable=yes">
    <meta name="color-scheme" content="dark">
    <style>
      * { box-sizing: border-box; }
      body { 
        font-family: -apple-system, BlinkMacSystemFont, 'Segoe UI', Roboto, Arial, sans-serif;
        font-size: 18px; 
        line-height: 1.6; 
        margin: 0; 
        padding: 16px;
        background-color: #1a1a1a !important;
        color: #ffffff !important;
        word-wrap: break-word;
        overflow-wrap: break-word;
        -webkit-text-size-adjust: 100%;
      }
      img { 
        max-width: 100% !important; 
        height: auto !important; 
        display: block;
        margin: 12px auto;
        border-radius: 8px;
        box-shadow: 0 2px 8px rgba(0,0,0,0.3);
        background: #2a2a2a;
        border: 1px solid #444;
      }
      a { 
        color: #4A9EFF !important; 
        text-decoration: none;
        padding: 8px 12px;
        border-radius: 6px;
        background: rgba(74, 158, 255, 0.1) !important;
        display: inline-block;
        margin: 4px 2px;
        min-height: 44px;
        line-height: 28px;
        word-wrap: break-word;
        transition: background 0.2s ease;
      }
      a:hover, a:active { 
        background: rgba(74, 158, 255, 0.2) !important;
        text-decoration: underline;
      }
      a:active {
        transform: scale(0.98);
      }
      table { 
        width: 100% !important; 
        border-collapse: collapse;
        font-size: 16px;
        margin: 16px 0;
        background: #2a2a2a !important;
        border-radius: 8px;
        overflow: hidden;
      }
      table td, table th {
        padding: 12px;
        border: 1px solid #444 !important;
        word-wrap: break-word;
        background: #2a2a2a !important;
        color: #ffffff !important;
      }
      table th {
        background: #3a3a3a !important;
        font-weight: bold;
      }
      pre, code { 
        background: #2a2a2a !important;
        color: #ffffff !important;
        padding: 12px;
        border-radius: 8px;
        font-size: 16px;
        overflow-x: auto;
        border: 1px solid #444;
        font-family: 'SF Mono', Monaco, 'Cascadia Code', 'Roboto Mono', Consolas, 'Courier New', monospace;
      }
      input, textarea, select {
        font-size: 18px !important;
        padding: 16px !important;
        border: 2px solid #4A9EFF !important;
        border-radius: 8px;
        background: #2a2a2a !important;
        color: #ffffff !important;
        min-height: 44px;
        width: 100%;
        max-width: 100%;
        box-sizing: border-box;
        margin: 8px 0;
        -webkit-appearance: none;
        appearance: none;
      }
      button, input[type="button"], input[type="submit"] {
        background: #4A9EFF !important;
        color: white !important;
        cursor: pointer;
        font-weight: bold;
        border: none !important;
        transition: background 0.2s ease;
        text-align: center;
      }
      button:hover, input[type="button"]:hover, input[type="submit"]:hover {
        background: #3A8EEF !important;
      }
      h1, h2, h3, h4, h5, h6 {
        color: #4A9EFF !important;
        margin: 24px 0 16px 0;
        line-height: 1.3;
      }
      h1 { font-size: 28px; }
      h2 { font-size: 24px; }
      h3 { font-size: 20px; }
      p, li {
        margin: 12px 0;
        line-height: 1.6;
        color: #ffffff !important;
      }
      ul, ol {
        padding-left: 20px;
        margin: 16px 0;
      }
      li { margin: 8px 0; }
      blockquote {
        border-left: 4px solid #4A9EFF;
        padding-left: 16px;
        margin: 16px 0;
        background: rgba(74, 158, 255, 0.05);
        border-radius: 0 8px 8px 0;
      }
      hr {
        border: none;
        height: 2px;
        background: #444;
        margin: 24px 0;
        border-radius: 1px;
      }
      .container {
        max-width: 100%;
        overflow-x: hidden;
      }
      .post, .topic, .forum-post {
        background: #2a2a2a !important;
        border-radius: 8px;
        padding: 16px;
        margin: 12px 0;
        border: 1px solid #444;
      }
      .username, .author {
        color: #4A9EFF !important;
        font-weight: bold;
      }
      .timestamp, .date {
        color: #888 !important;
        font-size: 14px;
      }
      .gallery img, .thumbnail img {
        border-radius: 8px;
        margin: 8px;
        box-shadow: 0 4px 12px rgba(0,0,0,0.4);
      }
      small, .small {
        font-size: 16px !important;
      }
      img[src=""], img:not([src]) {
        display: none;
      }
    </style>
    ''';

    if (html.toLowerCase().contains('<head>')) {
      html = html.replaceFirst(RegExp(r'<head>', caseSensitive: false), '<head>$mobileCSS');
    } else if (html.toLowerCase().contains('<html>')) {
      html = html.replaceFirst(RegExp(r'<html>', caseSensitive: false), '<html><head>$mobileCSS</head>');
    } else {
      html = '<!DOCTYPE html><html><head>$mobileCSS</head><body><div class="container">$html</div></body></html>';
    }

    if (!html.toLowerCase().contains('<body>')) {
      html = html.replaceFirst('</head>', '</head><body><div class="container">') + '</div></body>';
    }

    return html;
  }

  // Enhanced link fixing to handle more cases
  String _fixLinksSimple(String html, String baseUrl) {
    final baseUri = _getBaseUrlForPage(baseUrl);
    _log('Fixing links with base URI: ${baseUri?.toString() ?? 'null'}');
    
    try {
      final uri = Uri.parse(baseUrl);
      final scheme = uri.scheme;
      final host = uri.host;
      final port = uri.port != 80 && uri.port != 443 && uri.port > 0 ? ':${uri.port}' : '';
      
      // Fix href="/path" -> href="http://domain/path"  
      html = html.replaceAllMapped(
        RegExp(r'href="(/[^"]*)"', caseSensitive: false),
        (match) => 'href="$scheme://$host$port${match.group(1)}"',
      );
      
      // Fix href='/path' -> href='http://domain/path'
      html = html.replaceAllMapped(
        RegExp(r"href='(/[^']*)'", caseSensitive: false),
        (match) => "href='$scheme://$host$port${match.group(1)}'",
      );
      
      // Fix relative paths like href="page.html" -> href="http://domain/currentdir/page.html"
      final currentPath = uri.path.endsWith('/') ? uri.path : '${uri.path.substring(0, uri.path.lastIndexOf('/') + 1)}';
      
      html = html.replaceAllMapped(
        RegExp(r'href="([^":/]+(?:\.[^"]*)?)"', caseSensitive: false),
        (match) {
          final relativePath = match.group(1)!;
          if (!relativePath.startsWith('#') && !relativePath.contains('://')) {
            return 'href="$scheme://$host$port$currentPath$relativePath"';
          }
          return match.group(0)!; // Keep unchanged
        },
      );
      
      html = html.replaceAllMapped(
        RegExp(r"href='([^':/]+(?:\.[^']*)?)'", caseSensitive: false),
        (match) {
          final relativePath = match.group(1)!;
          if (!relativePath.startsWith('#') && !relativePath.contains('://')) {
            return "href='$scheme://$host$port$currentPath$relativePath'";
          }
          return match.group(0)!; // Keep unchanged
        },
      );
      
      // Fix src attributes for images too
      html = html.replaceAllMapped(
        RegExp(r'src="(/[^"]*)"', caseSensitive: false),
        (match) => 'src="$scheme://$host$port${match.group(1)}"',
      );
      
      _log('✅ Fixed relative links for: $scheme://$host$port');
      
    } catch (e) {
      _log('⚠️ Error parsing baseUrl for link fixing: $e, falling back to simple method');
      
      // Fallback to simple method
      String domain = baseUrl.replaceFirst(RegExp(r'^https?://'), '');
      if (domain.contains('/')) {
        domain = domain.split('/')[0];
      }
      
      html = html.replaceAllMapped(
        RegExp(r'href="(/[^"]*)"', caseSensitive: false),
        (match) => 'href="http://$domain${match.group(1)}"',
      );
      
      html = html.replaceAllMapped(
        RegExp(r"href='(/[^']*)'", caseSensitive: false),
        (match) => "href='http://$domain${match.group(1)}'",
      );
    }
    
    return html;
  }

  String _createErrorPage(String error) {
    return '''
    <!DOCTYPE html>
    <html>
    <head>
      <meta name="viewport" content="width=device-width, initial-scale=1.0">
      <style>
        body {
          font-family: -apple-system, BlinkMacSystemFont, sans-serif;
          background: #1a1a1a;
          color: #ffffff;
          padding: 20px;
          text-align: center;
        }
        .error-container {
          background: #2a2a2a;
          border-radius: 12px;
          padding: 24px;
          margin: 20px 0;
          border: 1px solid #444;
        }
        .error-icon {
          font-size: 48px;
          margin-bottom: 16px;
        }
        .retry-button {
          background: #4A9EFF;
          color: white;
          border: none;
          padding: 12px 24px;
          border-radius: 8px;
          font-size: 16px;
          margin-top: 16px;
          cursor: pointer;
        }
        .debug-info {
          background: #1a1a1a;
          border: 1px solid #444;
          border-radius: 8px;
          padding: 12px;
          margin-top: 16px;
          font-family: monospace;
          font-size: 12px;
          text-align: left;
          white-space: pre-wrap;
        }
      </style>
    </head>
    <body>
      <div class="error-container">
        <div class="error-icon">⚠️</div>
        <h2>Connection Error</h2>
        <p>$error</p>
        <button class="retry-button" onclick="location.reload()">Retry</button>
        <div class="debug-info">Debug Info:\nCurrent URL: $_currentUrl\nBase URL: $_currentBaseUrl\nEncryption: Always Enabled</div>
      </div>
    </body>
    </html>
    ''';
  }

  @override
  Widget build(BuildContext context) {
    return Padding(
      padding: const EdgeInsets.all(16.0),
      child: Column(
        children: [
          Row(
            children: [
              IconButton(
                icon: const Icon(Icons.arrow_back),
                onPressed: _canGoBack ? _goBack : null,
              ),
              IconButton(
                icon: const Icon(Icons.arrow_forward),
                onPressed: _canGoForward ? _goForward : null,
              ),
              Expanded(
                child: Column(
                  crossAxisAlignment: CrossAxisAlignment.stretch,
                  children: [
                    SearchBar(
                      hintText: 'Enter address or search',
                      leading: GestureDetector(
                        onTap: () {},
                        child: AnimatedBuilder(
                          animation: _lockAnimation,
                          builder: (context, child) {
                            return Icon(
                              _encryptionEnabled ? Icons.lock : Icons.lock_open,
                              color: ColorTween(begin: Colors.grey, end: Colors.green).evaluate(_lockAnimation),
                            );
                          },

                        ),
                      ),
                      trailing: [
                        IconButton(
                          icon: Icon(_isLoading ? Icons.stop : Icons.refresh),
                          onPressed: _isLoading ? _stop : _refresh,
                          tooltip: _isLoading ? 'Stop' : 'Refresh',
                        ),
                      ],
                      onSubmitted: (value) => _loadPage(value),
                      controller: _urlController,
                    ),
                    const SizedBox(height: 8),
                    if (_progress > 0 && _progress < 1)
                      Padding(
                        padding: const EdgeInsets.only(top: 8.0),
                        child: LinearProgressIndicator(
                          value: _progress,
                          backgroundColor: Colors.white10,
                          valueColor: AlwaysStoppedAnimation<Color>(Theme.of(context).colorScheme.primary),
                        ),
                      ),
                  ],
                ),
              ),
            ],
          ),

          const SizedBox(height: 6),

          // Removed quick-launch chips per feedback
          // Landing content will be rendered inside the webview area when no history

          const SizedBox(height: 6),

          Expanded(
            child: Card(
              margin: EdgeInsets.zero,
              child: ClipRRect(
                borderRadius: BorderRadius.circular(12),
                child: _buildWebView(),
              ),
            ),
          ),
        ],
      ),
    );
  }

  Widget _buildWebView() {
    if (_history.isEmpty && widget.initialUrl == null) {
      return _buildLanding();
    }

    return InAppWebView(
      initialSettings: InAppWebViewSettings(
        userAgent: appUserAgent,
        javaScriptEnabled: true,
        transparentBackground: true,
        supportZoom: true,
        cacheEnabled: true, // Enable caching to reduce redundant requests
        // iOS specific settings
        allowsInlineMediaPlayback: true,
        allowsBackForwardNavigationGestures: true,
        // Better navigation handling
        useShouldOverrideUrlLoading: true,
        useOnLoadResource: true,
      ),
      onWebViewCreated: (controller) {
        _webViewController = controller;
        
        // Add JavaScript handler for link clicks
        controller.addJavaScriptHandler(
          handlerName: 'linkClicked',
          callback: (args) {
            _log('🔗 JavaScript handler called with args: $args');
            if (args.isNotEmpty) {
              final url = args[0].toString();
              _log('🔗 JavaScript link click detected: $url');
              DebugService.instance.logBrowser('Link click from JS: $url');
              
              // Call _loadPage directly - no need for postFrameCallback
              _log('🔄 Processing JavaScript link click: $url');
              _loadPage(url);
            } else {
              _log('❌ JavaScript handler called with no arguments');
            }
          },
        );
        
        _log('WebView controller initialized with link handler');
      },
      onProgressChanged: (controller, progress) {
        setState(() {
          _progress = progress / 100;
        });
      },
      onLoadStart: (controller, url) {
        _log('WebView load start: ${url?.toString()}');
        setState(() {
          _isLoading = true;
        });
      },
      onLoadStop: (controller, url) async {
        _log('WebView load stop: ${url?.toString()}');
        
        // Inject request throttling JavaScript first
        _log('🔧 Injecting request throttling JavaScript');
        try {
          await controller.evaluateJavascript(source: '''
          (function() {
            console.log('🚦 Installing request throttling...');
            
            // Request throttling configuration
            const THROTTLE_DELAY = 500; // Minimum 500ms between requests
            const CACHE_DURATION = 5000; // Cache responses for 5 seconds
            const MAX_REQUESTS_PER_SECOND = 2;
            
            // Request queue and cache
            const requestQueue = [];
            const responseCache = new Map();
            const requestTimestamps = [];
            let isProcessing = false;
            
            // Helper to create cache key
            function getCacheKey(url, options) {
              return url + JSON.stringify(options || {});
            }
            
            // Helper to check if we're rate limited
            function isRateLimited() {
              const now = Date.now();
              // Remove timestamps older than 1 second
              while (requestTimestamps.length > 0 && requestTimestamps[0] < now - 1000) {
                requestTimestamps.shift();
              }
              return requestTimestamps.length >= MAX_REQUESTS_PER_SECOND;
            }
            
            // Process request queue
            async function processQueue() {
              if (isProcessing || requestQueue.length === 0) return;
              isProcessing = true;
              
              while (requestQueue.length > 0) {
                if (isRateLimited()) {
                  // Wait before processing next request
                  await new Promise(resolve => setTimeout(resolve, THROTTLE_DELAY));
                  continue;
                }
                
                const { url, options, resolve, reject } = requestQueue.shift();
                const cacheKey = getCacheKey(url, options);
                
                // Check cache first
                const cached = responseCache.get(cacheKey);
                if (cached && Date.now() - cached.timestamp < CACHE_DURATION) {
                  console.log('📦 Returning cached response for:', url);
                  resolve(cached.response.clone());
                  continue;
                }
                
                try {
                  // Record timestamp
                  requestTimestamps.push(Date.now());
                  
                  // Special handling for known problematic endpoints
                  if (url.includes('/favorites/') || url.includes('/poll/') || url.includes('/heartbeat/')) {
                    console.log('⚠️ Throttling problematic endpoint:', url);
                    await new Promise(resolve => setTimeout(resolve, 2000)); // Extra delay for these
                  }
                  
                  console.log('🌐 Making throttled request to:', url);
                  const response = await window.originalFetch(url, options);
                  
                  // Cache successful responses
                  if (response.ok && (!options || options.method === 'GET' || !options.method)) {
                    responseCache.set(cacheKey, {
                      response: response.clone(),
                      timestamp: Date.now()
                    });
                    
                    // Clean old cache entries
                    for (const [key, value] of responseCache.entries()) {
                      if (Date.now() - value.timestamp > CACHE_DURATION * 2) {
                        responseCache.delete(key);
                      }
                    }
                  }
                  
                  resolve(response);
                } catch (error) {
                  reject(error);
                }
                
                // Minimum delay between requests
                if (requestQueue.length > 0) {
                  await new Promise(resolve => setTimeout(resolve, THROTTLE_DELAY));
                }
              }
              
              isProcessing = false;
            }
            
            // Store original fetch
            if (!window.originalFetch) {
              window.originalFetch = window.fetch;
              
              // Override fetch with throttled version
              window.fetch = function(url, options) {
                // Convert relative URLs to absolute
                if (typeof url === 'string' && !url.startsWith('http')) {
                  url = new URL(url, window.location.href).href;
                }
                
                return new Promise((resolve, reject) => {
                  requestQueue.push({ url, options, resolve, reject });
                  processQueue();
                });
              };
              
              console.log('✅ Fetch throttling installed');
            }
            
            // Override XMLHttpRequest
            const OriginalXHR = window.XMLHttpRequest;
            if (!window.XMLHttpRequestOriginal) {
              window.XMLHttpRequestOriginal = OriginalXHR;
              
              window.XMLHttpRequest = function() {
                const xhr = new OriginalXHR();
                const originalOpen = xhr.open;
                const originalSend = xhr.send;
                
                xhr.open = function(method, url, ...args) {
                  this._url = url;
                  this._method = method;
                  return originalOpen.call(this, method, url, ...args);
                };
                
                xhr.send = function(data) {
                  const url = this._url;
                  const method = this._method;
                  
                  // Log and potentially throttle
                  console.log('📡 XHR request intercepted:', method, url);
                  
                  // Add delay for problematic endpoints
                  if (url && (url.includes('/favorites/') || url.includes('/poll/'))) {
                    console.log('⏱️ Delaying XHR request to:', url);
                    setTimeout(() => originalSend.call(this, data), 2000);
                  } else {
                    return originalSend.call(this, data);
                  }
                };
                
                return xhr;
              };
              
              console.log('✅ XMLHttpRequest throttling installed');
            }
            
            console.log('🚦 Request throttling fully configured');
            
            // Prevent rapid page reloads
            let lastReloadTime = 0;
            const MIN_RELOAD_INTERVAL = 5000; // 5 seconds minimum between reloads
            
            // Override location.reload
            const originalReload = window.location.reload;
            window.location.reload = function() {
              const now = Date.now();
              if (now - lastReloadTime < MIN_RELOAD_INTERVAL) {
                console.warn('⛔ Blocked rapid reload attempt');
                return;
              }
              lastReloadTime = now;
              console.log('🔄 Allowing reload after cooldown');
              return originalReload.call(window.location);
            };
            
            // Monitor location.href changes
            let lastLocationChange = 0;
            const originalLocationSetter = Object.getOwnPropertyDescriptor(window.location, 'href').set;
            Object.defineProperty(window.location, 'href', {
              set: function(value) {
                const now = Date.now();
                if (now - lastLocationChange < MIN_RELOAD_INTERVAL && value === window.location.href) {
                  console.warn('⛔ Blocked rapid navigation to same URL:', value);
                  return;
                }
                lastLocationChange = now;
                console.log('🔗 Allowing navigation to:', value);
                return originalLocationSetter.call(window.location, value);
              },
              get: function() {
                return window.location.toString();
              }
            });
            
            // Block meta refresh tags that are too aggressive
            document.querySelectorAll('meta[http-equiv="refresh"]').forEach(meta => {
              const content = meta.getAttribute('content');
              if (content) {
                const seconds = parseInt(content.split(';')[0]);
                if (seconds < 5) {
                  console.warn('⛔ Removing aggressive meta refresh tag with interval:', seconds);
                  meta.remove();
                }
              }
            });
            
            console.log('🛡️ Page reload protection installed');
          })();
          ''');
          _log('✓ Request throttling and reload protection JavaScript injected');
        } catch (e) {
          _log('❌ Failed to inject throttling JavaScript: $e');
        }
        
        // Inject comprehensive link handling JavaScript
        _log('🔧 Injecting link handling JavaScript');
        
        try {
          await controller.evaluateJavascript(source: '''
          (function() {
            console.log('🚀 I2P Browser link handler starting...');
            console.log('🔍 Checking flutter_inappwebview availability:', typeof window.flutter_inappwebview);
            
            // Remove any existing listeners
            if (window.i2pLinkHandler) {
              document.removeEventListener('click', window.i2pLinkHandler, true);
              console.log('🧹 Removed existing link handler');
            }
            
            // Create comprehensive link click handler
            window.i2pLinkHandler = function(e) {
              console.log('Click detected on:', e.target.tagName, e.target.href || 'no href');
              
              var target = e.target;
              var attempts = 0;
              
              // Walk up the DOM tree to find an anchor tag (max 5 levels)
              while (target && target.tagName !== 'A' && attempts < 5) {
                target = target.parentElement;
                attempts++;
                if (target) {
                  console.log('Walking up to:', target.tagName);
                }
              }
              
              if (target && target.tagName === 'A' && target.href) {
                console.log('Found anchor with href:', target.href);
                
                // Skip anchor links (#section)
                if (target.href.indexOf('#') === target.href.length - target.href.split('#')[1].length - 1 && 
                    target.href.split('#')[1] && 
                    target.href.split('#')[0] === window.location.href.split('#')[0]) {
                  console.log('Ignoring anchor link:', target.href);
                  return;
                }
                
                // Skip javascript: links
                if (target.href.toLowerCase().startsWith('javascript:')) {
                  console.log('Ignoring javascript link:', target.href);
                  return;
                }
                
                // Skip mailto: links
                if (target.href.toLowerCase().startsWith('mailto:')) {
                  console.log('Ignoring mailto link:', target.href);
                  return;
                }
                
                console.log('🚫 Preventing default and calling Flutter handler');
                e.preventDefault();
                e.stopPropagation();
                e.stopImmediatePropagation();
                
                // Multiple attempts to call the handler
                var handlerCalled = false;
                
                // Method 1: Direct handler call
                try {
                  if (window.flutter_inappwebview && window.flutter_inappwebview.callHandler) {
                    window.flutter_inappwebview.callHandler('linkClicked', target.href);
                    console.log('✅ Successfully called Flutter handler with:', target.href);
                    handlerCalled = true;
                  } else {
                    console.log('❌ flutter_inappwebview not available');
                  }
                } catch (err) {
                  console.error('❌ Error calling Flutter handler:', err);
                }
                
                // Method 2: Fallback using window.location (will trigger shouldOverrideUrlLoading)
                if (!handlerCalled) {
                  console.log('🔄 Fallback: Using window.location navigation');
                  setTimeout(function() {
                    try {
                      window.location.href = target.href;
                    } catch (err) {
                      console.error('❌ Fallback navigation failed:', err);
                    }
                  }, 100);
                }
                
                return false;
              } else {
                console.log('No valid anchor found after walking up DOM');
              }
            };
            
            // Add click listener with capture=true to catch early
            document.addEventListener('click', window.i2pLinkHandler, true);
            
            var linkCount = document.querySelectorAll('a[href]').length;
            console.log('I2P link handler installed. Found', linkCount, 'links on page');
            
            // Debug: Log all links found
            var allLinks = document.querySelectorAll('a[href]');
            for (var i = 0; i < Math.min(allLinks.length, 10); i++) {
              console.log('Link', i + ':', allLinks[i].href);
            }
            if (allLinks.length > 10) {
              console.log('... and', allLinks.length - 10, 'more links');
            }
          })();
          ''');
        
          _log('✓ Link handling JavaScript injection completed');
        
        } catch (jsError) {
          _log('❌ JavaScript injection failed: $jsError');
        }
        
        setState(() {
          _isLoading = false;
          _progress = 1.0;
        });
      },
      shouldOverrideUrlLoading: (controller, navigationAction) async {
        final uri = navigationAction.request.url!;
        final url = uri.toString();
        final navigationType = navigationAction.navigationType;
        final isUserInitiated = navigationAction.isForMainFrame;
        
        _log('🧭 Navigation attempt: $url');
        _log('   - Type: $navigationType');
        _log('   - Main frame: $isUserInitiated');
        _log('   - Current URL: $_currentUrl');
        _log('   - Loading state: $_isLoading');
        DebugService.instance.logBrowser('Navigation: $url (type: $navigationType)');
        
        // Allow data URLs and about:blank - these are needed for our loadData calls
        if (url.startsWith('data:') || url.startsWith('about:blank')) {
          final displayUrl = url.length > 50 ? '${url.substring(0, 50)}...' : url;
          _log('✅ Allowing data/blank URL: $displayUrl');
          return NavigationActionPolicy.ALLOW;
        }
        
        // For HTTP/HTTPS URLs, only intercept if it's a user-initiated navigation (link click)
        // and not an automatic redirect or refresh
        if (url.startsWith('http://') || url.startsWith('https://')) {
          // Check if this is the same URL we just loaded - prevent loops
          if (url == _currentUrl || url == 'http://$_currentUrl' || url == _currentBaseUrl) {
            _log('⏭️ Same URL as current, allowing to prevent loop');
            return NavigationActionPolicy.ALLOW;
          }
          
          // ONLY intercept true user-initiated actions
          // LINK_ACTIVATED: User clicked a link
          // FORM_SUBMITTED: User submitted a form
          // Do NOT intercept OTHER - let JavaScript navigation happen naturally
          if (navigationType == NavigationType.LINK_ACTIVATED || 
              navigationType == NavigationType.FORM_SUBMITTED) {
            _log('🚫 Intercepting user action (${navigationType.toString()}) to load through bridge: $url');
            DebugService.instance.logBrowser('Intercepting user navigation: $url');
            
            // Load the page immediately
            _loadPage(url);
            
            return NavigationActionPolicy.CANCEL;
          }
          
          // Allow other navigation types (reload, back/forward)
          _log('✅ Allowing navigation type: $navigationType');
          return NavigationActionPolicy.ALLOW;
        }
        
        // Log and allow other protocols
        _log('✅ Allowing other protocol: $url');
        return NavigationActionPolicy.ALLOW;
      },
      onConsoleMessage: (controller, consoleMessage) {
        _log('📝 JS Console [${consoleMessage.messageLevel}]: ${consoleMessage.message}');
        DebugService.instance.logBrowser('JS Console: ${consoleMessage.message}');
      },
    );
  }

  Widget _buildLanding() {
    return SingleChildScrollView(
      child: Column(
        crossAxisAlignment: CrossAxisAlignment.stretch,
        children: [
          const SizedBox(height: 12),
          // Search area inside card
          Card(
            child: Padding(
              padding: const EdgeInsets.all(12.0),
              child: Column(
                crossAxisAlignment: CrossAxisAlignment.start,
                children: [
                  const Text(
                    'Search the I2P network',
                    style: TextStyle(fontSize: 16, fontWeight: FontWeight.w600),
                  ),
                  const SizedBox(height: 6),
                  const SizedBox(height: 8),
                  // Framed search to make it pop a bit more
                  Container(
                    decoration: BoxDecoration(
                      borderRadius: BorderRadius.circular(12),
                      border: Border.all(color: Colors.white12),
                    ),
                    padding: const EdgeInsets.all(4),
                    child: SearchBar(
                      hintText: 'Search shinobi.i2p',
                      leading: const Icon(Icons.search),
                      onSubmitted: _performSearch,
                      controller: _searchController,
                    ),
                  ),
                  const SizedBox(height: 8),
                  Text(
                    'Type a query and press enter to search via shinobi.i2p, or paste any .i2p address in the bar above to browse directly.',
                    style: TextStyle(fontSize: 12, color: Colors.grey.shade500),
                  ),
                ],
              ),
            ),
          ),
          const SizedBox(height: 8),
          // Popular sites
          Card(
            child: Padding(
              padding: const EdgeInsets.all(12.0),
              child: Column(
                crossAxisAlignment: CrossAxisAlignment.start,
                children: [
                  const Text('Popular I2P sites', style: TextStyle(fontSize: 14, fontWeight: FontWeight.w600)),
                  const SizedBox(height: 6),
                  LayoutBuilder(
                    builder: (context, constraints) {
                      final double cardPadding = 12;
                      final double gap = 8;
                      final double itemWidth = (constraints.maxWidth - cardPadding*2 - gap) / 2;
                      return Wrap(
                        spacing: gap,
                        runSpacing: gap,
                        children: [
                          for (final site in popularSites.take(4))
                            SizedBox(
                              width: itemWidth,
                              child: InkWell(
                                onTap: () => _loadPage(site.url),
                                borderRadius: BorderRadius.circular(10),
                                child: Container(
                                  padding: const EdgeInsets.symmetric(horizontal: 12, vertical: 12),
                                  decoration: BoxDecoration(
                                    borderRadius: BorderRadius.circular(10),
                                    border: Border.all(color: Colors.white12),
                                  ),
                                  child: Row(
                                    crossAxisAlignment: CrossAxisAlignment.start,
                                    children: [
                                      const Icon(Icons.language, size: 18, color: Colors.blueAccent),
                                      const SizedBox(width: 10),
                                      Expanded(
                                        child: Column(
                                          crossAxisAlignment: CrossAxisAlignment.start,
                                          children: [
                                            Text(site.name, style: const TextStyle(fontWeight: FontWeight.w600)),
                                            const SizedBox(height: 2),
                                            Text(
                                              site.description,
                                              style: TextStyle(fontSize: 12, color: Colors.grey.shade500),
                                              maxLines: 2,
                                              overflow: TextOverflow.ellipsis,
                                            ),
                                          ],
                                        ),
                                      ),
                                    ],
                                  ),
                                ),
                              ),
                            ),
                        ],
                      );
                    },
                  ),
                ],
              ),
            ),
          ),
          const SizedBox(height: 12),
        ],
      ),
    );
  }
}<|MERGE_RESOLUTION|>--- conflicted
+++ resolved
@@ -53,15 +53,8 @@
     super.initState();
     _encryption.initialize();
     
-<<<<<<< HEAD
     // Initialize animation controller
-=======
->>>>>>> 948990eb
-    _lockAnimationController = AnimationController(
-      duration: const Duration(milliseconds: 300),
-      vsync: this,
-    );
-<<<<<<< HEAD
+
     _lockAnimation = Tween<double>(begin: 0.0, end: 1.0).animate(
       CurvedAnimation(parent: _lockAnimationController, curve: Curves.easeInOut),
     );
@@ -70,12 +63,7 @@
     if (_encryptionEnabled) {
       _lockAnimationController.forward();
     }
-=======
-    _lockAnimation = CurvedAnimation(
-      parent: _lockAnimationController,
-      curve: Curves.easeInOut,
-    );
->>>>>>> 948990eb
+
     
     if (widget.initialUrl != null) {
       WidgetsBinding.instance.addPostFrameCallback((_) => _loadPage(widget.initialUrl!));
@@ -86,10 +74,9 @@
   void dispose() {
     _httpClient.close();
     _lockAnimationController.dispose();
-<<<<<<< HEAD
-=======
+
     _searchController.dispose();
->>>>>>> 948990eb
+
     super.dispose();
   }
   
@@ -398,14 +385,9 @@
 
           final authService = Provider.of<AuthService>(context, listen: false);
           await authService.ensureAuthenticated();
-<<<<<<< HEAD
           final auth = authService.getAuthHeaders();
           headers.addAll(auth);
-=======
-          headers.addAll(authService.getAuthHeaders());
-          // Ensure we POST form-encoded, do not let auth headers override this
-          headers['Content-Type'] = 'application/x-www-form-urlencoded';
->>>>>>> 948990eb
+
           
           // Server expects 'data' field when encrypted
           final body = 'data=${Uri.encodeComponent(encryptedUrl)}&encrypted=true';
@@ -449,19 +431,15 @@
           };
           final authService = Provider.of<AuthService>(context, listen: false);
           await authService.ensureAuthenticated();
-<<<<<<< HEAD
           final auth = authService.getAuthHeaders();
           headers.addAll(auth);
-=======
-          headers.addAll(authService.getAuthHeaders());
->>>>>>> 948990eb
+
           if (widget.sessionCookie != null) headers['Cookie'] = widget.sessionCookie!;
           
           DebugService.instance.logHttp('GET $browseUrl - Direct request');
           final response = await _currentRequestClient!.get(browseUrl, headers: headers).timeout(const Duration(seconds: 45));
           DebugService.instance.logHttp('Response: ${response.statusCode} (${response.body.length} bytes)');
           
-<<<<<<< HEAD
           _log('Bridge response: ${response.statusCode}');
           
           if (response.statusCode == 200) {
@@ -479,20 +457,7 @@
             } catch (jsonError) {
               return _cleanupAndReturn(response.body);
             }
-=======
-          _log('Bridge response: ${response.statusCode}');          
-          if (response.statusCode == 200) {
-            try {
-              final jsonResponse = jsonDecode(response.body);
-              final content = jsonResponse['content'] ?? jsonResponse['data'] ?? response.body;
-              if (content.toString().trim().isEmpty) {
-                throw Exception('No content in response');
-              }
-              return _cleanupAndReturn(content.toString());
-            } catch (jsonError) {
-              return _cleanupAndReturn(response.body);
-            }
->>>>>>> 948990eb
+
           } else {
             throw Exception('Server returned ${response.statusCode}: ${response.reasonPhrase}');
           }
