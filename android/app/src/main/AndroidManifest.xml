--- conflicted
+++ resolved
@@ -1,9 +1,6 @@
 <manifest xmlns:android="http://schemas.android.com/apk/res/android">
-<<<<<<< HEAD
     <!-- Required permissions -->
-=======
-    <!-- Add these permissions -->
->>>>>>> dd5ecc74
+
     <uses-permission android:name="android.permission.INTERNET" />
     <uses-permission android:name="android.permission.ACCESS_NETWORK_STATE" />
     
@@ -11,11 +8,8 @@
         android:label="i2p_bridge"
         android:name="${applicationName}"
         android:icon="@mipmap/ic_launcher"
-<<<<<<< HEAD
         android:networkSecurityConfig="@xml/network_security_config">
-=======
         android:usesCleartextTraffic="true">
->>>>>>> dd5ecc74
         <activity
             android:name=".MainActivity"
             android:exported="true"
